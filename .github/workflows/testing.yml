--- conflicted
+++ resolved
@@ -34,12 +34,8 @@
         python -m pip install --upgrade pip wheel
         python -m pip install numpy pytest pytest-cov
         python -m pip install -e .
-<<<<<<< HEAD
         # Newest version of pillow does not play well with pixell
         python -m pip install pillow==9.5.0
-=======
-        python -m pip install pixell==0.17.3
->>>>>>> 1d5d8734
 
     - name: Install extra dependencies (camb)
       run: |
