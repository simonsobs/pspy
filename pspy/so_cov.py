"""
Tools for analytical covariance matrix estimation. For more details on computation of the matrix see
https://pspy.readthedocs.io/en/latest/scientific_doc.pdf.
"""
import healpy as hp
import numpy as np
from pixell import colorize, enmap, enplot
from pspy import pspy_utils, so_mcm, sph_tools
from pspy.cov_fortran.cov_fortran import cov_compute as cov_fortran
from pspy.mcm_fortran.mcm_fortran import mcm_compute as mcm_fortran
import matplotlib as mpl

def cov_coupling_spin0(win, lmax, niter=3, save_file=None, l_exact=None, l_band=None, l_toep=None):
    """Compute the coupling kernels corresponding to the T only covariance matrix

    Parameters
    ----------

    win: so_map or dictionnary of so_map
      the window functions, can be a so_map or a dictionnary containing so_map
      if the later, the entry of the dictionnary should be Ta,Tb,Tc,Td.
    lmax: integer
      the maximum multipole to consider
    niter: int
      the number of iteration performed while computing the alm
    save_file: string
      the name of the file in which the coupling kernel will be saved (npy format)
    l_toep: int
      parameter for the toeplitz approximation (see arXiv:2010.14344)
    l_band: int
      parameter for the toeplitz approximation (see arXiv:2010.14344)
    l_exact: int
      parameter for the toeplitz approximation (see arXiv:2010.14344)
    """

    coupling_dict = {}
    if l_toep is None: l_toep = lmax
    if l_band is None: l_band = lmax
    if l_exact is None: l_exact = lmax

    if type(win) is not dict:
        sq_win = win.copy()
        sq_win.data *= sq_win.data
        alm = sph_tools.map2alm(sq_win, niter=niter, lmax=lmax)
        wcl = hp.alm2cl(alm)
        l = np.arange(len(wcl))
        wcl *= (2 * l + 1) / (4 * np.pi)
        coupling = np.zeros((lmax, lmax))


        mcm_fortran.calc_coupling_spin0(wcl,
                                       l_exact,
                                       l_band,
                                       l_toep,
                                       coupling.T)


        if l_toep < lmax:
            # For toepliz fill the matrix
            coupling = so_mcm.format_toepliz_fortran(coupling, l_toep, lmax)

        mcm_fortran.fill_upper(coupling.T)

        coupling_dict["TaTcTbTd"] = coupling[:lmax - 2, :lmax - 2]
        coupling_dict["TaTdTbTc"] = coupling[:lmax - 2, :lmax - 2]

    else:
        wcl = {}
        for s in ["TaTcTbTd", "TaTdTbTc"]:
            n0, n1, n2, n3 = [s[i * 2:(i + 1) * 2] for i in range(4)]
            sq_win_n0n1 = win[n0].copy()
            sq_win_n0n1.data *= win[n1].data
            sq_win_n2n3 = win[n2].copy()
            sq_win_n2n3.data *= win[n3].data
            alm_n0n1 = sph_tools.map2alm(sq_win_n0n1, niter=niter, lmax=lmax)
            alm_n2n3 = sph_tools.map2alm(sq_win_n2n3, niter=niter, lmax=lmax)
            wcl[n0+n1+n2+n3] = hp.alm2cl(alm_n0n1, alm_n2n3)
            l = np.arange(len(wcl[n0 + n1 + n2 + n3]))
            wcl[n0+n1+n2+n3] *= (2 * l + 1) / (4 * np.pi)

        coupling = np.zeros((2, lmax, lmax))

        cov_fortran.calc_cov_spin0(wcl["TaTcTbTd"], wcl["TaTdTbTc"], l_exact, l_band, l_toep,  coupling.T)

        for id_cov, name in enumerate(["TaTcTbTd", "TaTdTbTc"]):
            if l_toep < lmax:
                coupling[id_cov] = so_mcm.format_toepliz_fortran(coupling[id_cov], l_toep, lmax)
            mcm_fortran.fill_upper(coupling[id_cov].T)

            coupling_dict[name] = coupling[id_cov][:lmax - 2, :lmax - 2]


    if save_file is not None:
        np.save("%s.npy"%save_file, coupling)

    return coupling_dict


def cov_coupling_spin0and2_simple(win, lmax, niter=3, save_file=None, planck=False, l_exact=None, l_band=None, l_toep=None):
    """Compute the coupling kernels corresponding to the T and E covariance matrix

    Parameters
    ----------

    win: so_map or dictionnary of so_map
      the window functions, can be a so_map or a dictionnary containing so_map
      if the later, the entry of the dictionnary should be Ta,Tb,Tc,Td,Pa,Pb,Pc,Pd
    lmax: integer
      the maximum multipole to consider
    niter: int
      the number of iteration performed while computing the alm
    save_file: string
      the name of the file in which the coupling kernel will be saved (npy format)
    l_toep: int
      parameter for the toeplitz approximation (see arXiv:2010.14344)
    l_band: int
      parameter for the toeplitz approximation (see arXiv:2010.14344)
    l_exact: int
      parameter for the toeplitz approximation (see arXiv:2010.14344)


    """


    win_list = ["TaTcTbTd", "TaTdTbTc", "PaPcPbPd", "PaPdPbPc",
                "TaTcPbPd", "TaPdPbTc", "PaPcTbTd", "PaTdTbPc",
                "TaPcTbPd", "TaPdTbPc", "TaTcTbPd", "TaPdTbTc",
                "TaPcTbTd", "TaTdTbPc", "TaPcPbTd", "TaTdPbPc",
                "TaPcPbPd", "TaPdPbPc", "PaPcTbPd", "PaPdTbPc",
                "TaTcPbTd", "TaTdPbTc", "PaTcTbTd", "PaTdTbTc",
                "PaTcPbTd", "PaTdPbTc", "PaTcTbPd", "PaPdTbTc",
                "PaTcPbPd", "PaPdPbTc", "PaPcPbTd", "PaTdPbPc"]

    coupling_dict = {}

    if l_toep is None: l_toep = lmax
    if l_band is None: l_band = lmax
    if l_exact is None: l_exact = lmax

    if type(win) is not dict:
        sq_win = win.copy()
        sq_win.data *= sq_win.data
        alm = sph_tools.map2alm(sq_win, niter=niter, lmax=lmax)
        wcl = hp.alm2cl(alm)
        l = np.arange(len(wcl))
        wcl *= (2 * l + 1) / (4 * np.pi)
        coupling = np.zeros((1, lmax, lmax))


        mcm_fortran.calc_coupling_spin0(wcl,
                                       l_exact,
                                       l_band,
                                       l_toep,
                                       coupling[0].T)


        if l_toep < lmax:
            # For toepliz fill the matrix
            coupling[0] = so_mcm.format_toepliz_fortran(coupling[0], l_toep, lmax)

        indexlist=np.zeros(32, dtype=np.int8)

        for name,index in zip(win_list, indexlist):
            coupling_dict[name] = coupling[index] + coupling[index].T - np.diag(np.diag(coupling[index]))
            coupling_dict[name] = coupling_dict[name][:lmax - 2, :lmax - 2]
    else:
        wcl={}

        for s in win_list:

            n0, n1, n2, n3 = [s[i * 2:(i + 1) * 2] for i in range(4)]

            sq_win_n0n1 = win[n0].copy()
            sq_win_n0n1.data *= win[n1].data
            sq_win_n2n3 = win[n2].copy()
            sq_win_n2n3.data *= win[n3].data

            alm_n0n1 = sph_tools.map2alm(sq_win_n0n1, niter=niter, lmax=lmax)
            alm_n2n3 = sph_tools.map2alm(sq_win_n2n3, niter=niter, lmax=lmax)

            wcl[n0+n1+n2+n3] = hp.alm2cl(alm_n0n1, alm_n2n3)
            l = np.arange(len(wcl[n0+n1+n2+n3]))
            wcl[n0+n1+n2+n3] *= (2 * l + 1) / (4 * np.pi)

        coupling = np.zeros((32, lmax, lmax))

        if planck==True:
            doPlanck = 1
        else:
            doPlanck = 0


        cov_fortran.calc_cov_spin0and2_simple(wcl["TaTcTbTd"], wcl["TaTdTbTc"], wcl["PaPcPbPd"], wcl["PaPdPbPc"],
                                              wcl["TaTcPbPd"], wcl["TaPdPbTc"], wcl["PaPcTbTd"], wcl["PaTdTbPc"],
                                              wcl["TaPcTbPd"], wcl["TaPdTbPc"], wcl["TaTcTbPd"], wcl["TaPdTbTc"],
                                              wcl["TaPcTbTd"], wcl["TaTdTbPc"], wcl["TaPcPbTd"], wcl["TaTdPbPc"],
                                              wcl["TaPcPbPd"], wcl["TaPdPbPc"], wcl["PaPcTbPd"], wcl["PaPdTbPc"],
                                              wcl["TaTcPbTd"], wcl["TaTdPbTc"], wcl["PaTcTbTd"], wcl["PaTdTbTc"],
                                              wcl["PaTcPbTd"], wcl["PaTdPbTc"], wcl["PaTcTbPd"], wcl["PaPdTbTc"],
                                              wcl["PaTcPbPd"], wcl["PaPdPbTc"], wcl["PaPcPbTd"], wcl["PaTdPbPc"],
                                              doPlanck, l_exact, l_band, l_toep, coupling.T)


        indexlist = np.arange(32)
        for name, index in zip(win_list, indexlist):
            if l_toep < lmax:
                coupling[index] = so_mcm.format_toepliz(coupling[index], l_toep, lmax)
            mcm_fortran.fill_upper(coupling[index].T)
            coupling_dict[name] = coupling[index][:lmax - 2, :lmax - 2]

    if save_file is not None:
        np.save("%s.npy"%save_file, coupling)

    return coupling_dict


def fast_cov_coupling_spin0and2(sq_win_alms_dir,
                                id_element,
                                lmax,
                                l_exact=None,
                                l_band=None,
                                l_toep=None):

    """Compute the coupling kernels corresponding to the T and E covariance matrix
    This routine assume that you have already precomputed the alms of the square of the windows
    and that the window in temperature and polarisation are the same.
    Both conditions lead to a very important speed up, that explains the name of the routine

    Parameters
    ----------

    sq_win_alms_dir: string
        the folder with precomputed alms corresponding to the sq of the window function
        this is what enters the analytic computation
    id_element : list
        a list of the form [a,b,c,d] where a = dr6_pa4_090, etc, this identify which pair of power spectrum we want the covariance of
    lmax: integer
      the maximum multipole to consider
    l_toep: int
      parameter for the toeplitz approximation (see arXiv:2010.14344)
    l_band: int
      parameter for the toeplitz approximation (see arXiv:2010.14344)
    l_exact: int
      parameter for the toeplitz approximation (see arXiv:2010.14344)

    """

    na, nb, nc, nd = id_element

    if l_toep is None: l_toep = lmax
    if l_band is None: l_band = lmax
    if l_exact is None: l_exact = lmax

    def try_alm_order(dir, a, b):
        try:
            alm = np.load("%s/alms_%sx%s.npy"  % (dir, a, b))
        except:
            alm = np.load("%s/alms_%sx%s.npy"  % (dir, b, a))
        return alm

    alm_TaTc = try_alm_order(sq_win_alms_dir, na, nc)
    alm_TbTd = try_alm_order(sq_win_alms_dir, nb, nd)
    alm_TaTd = try_alm_order(sq_win_alms_dir, na, nd)
    alm_TbTc = try_alm_order(sq_win_alms_dir, nb, nc)

    wcl = {}
    wcl["TaTcTbTd"] = hp.alm2cl(alm_TaTc, alm_TbTd)
    wcl["TaTdTbTc"] = hp.alm2cl(alm_TaTd, alm_TbTc)

    l = np.arange(len(wcl["TaTcTbTd"]))
    wcl["TaTcTbTd"] *= (2 * l + 1) / (4 * np.pi)
    wcl["TaTdTbTc"] *= (2 * l + 1) / (4 * np.pi)

    coupling = np.zeros((2, lmax, lmax))

    cov_fortran.calc_cov_spin0(wcl["TaTcTbTd"], wcl["TaTdTbTc"], l_exact, l_band, l_toep,  coupling.T)

    coupling_dict = {}

    for id_cov, name in enumerate(["TaTcTbTd", "TaTdTbTc"]):
        if l_toep < lmax:
            coupling[id_cov] = so_mcm.format_toepliz_fortran(coupling[id_cov], l_toep, lmax)
        mcm_fortran.fill_upper(coupling[id_cov].T)
        coupling_dict[name] = coupling[id_cov]

    list1 = ["TaTcTbTd", "PaPcPbPd", "TaTcPbPd", "PaPcTbTd",
             "TaPcTbPd", "TaTcTbPd", "TaPcTbTd", "TaPcPbTd",
             "TaPcPbPd", "PaPcTbPd", "TaTcPbTd", "PaTcTbTd",
             "PaTcPbTd", "PaTcTbPd", "PaTcPbPd", "PaPcPbTd"]

    list2 = ["TaTdTbTc", "PaPdPbPc", "TaPdPbTc", "PaTdTbPc",
             "TaPdTbPc", "TaPdTbTc", "TaTdTbPc", "TaTdPbPc",
             "TaPdPbPc", "PaPdTbPc", "TaTdPbTc", "PaTdTbTc",
             "PaTdPbTc", "PaPdTbTc", "PaPdPbTc", "PaTdPbPc"]

    for id1 in list1:
        coupling_dict[id1] = coupling_dict["TaTcTbTd"][:lmax - 2, :lmax - 2]
    for id2 in list2:
        coupling_dict[id2] = coupling_dict["TaTdTbTc"][:lmax - 2, :lmax - 2]

    return coupling_dict



def read_coupling(file, spectra=None):
    """Read a precomputed coupling kernels
    the code use the size of the array to infer what type of survey it corresponds to

    Parameters
    ----------

    file: string
      the name of the npy file
    """

    coupling = np.load("%s.npy"%file)
    coupling_dict = {}
    if spectra is None:
        win_list = ["TaTcTbTd", "TaTdTbTc"]
        if coupling.shape[0] == 2:
            indexlist = [0,1]
        elif coupling.shape[0] == 1:
            indexlist = [0,0]
    else:
        win_list = ["TaTcTbTd", "TaTdTbTc", "PaPcPbPd", "PaPdPbPc",
                    "TaTcPbPd", "TaPdPbTc", "PaPcTbTd", "PaTdTbPc",
                    "TaPcTbPd", "TaPdTbPc", "TaTcTbPd", "TaPdTbTc",
                    "TaPcTbTd", "TaTdTbPc", "TaPcPbTd", "TaTdPbPc",
                    "TaPcPbPd", "TaPdPbPc", "PaPcTbPd", "PaPdTbPc",
                    "TaTcPbTd", "TaTdPbTc", "PaTcTbTd", "PaTdTbTc",
                    "PaTcPbTd", "PaTdPbTc", "PaTcTbPd", "PaPdTbTc",
                    "PaTcPbPd", "PaPdPbTc", "PaPcPbTd", "PaTdPbPc"]

        if coupling.shape[0] == 32:
            indexlist = np.arange(32)
        elif coupling.shape[0] == 1:
            indexlist=np.zeros(32, dtype=np.int8)

    for name, index in zip(win_list, indexlist):
        coupling_dict[name] = coupling[index]

    return coupling_dict


def symmetrize(Clth, mode="arithm"):
    """Take a power spectrum Cl and return a symmetric array C_l1l2=f(Cl)

    Parameters
    ----------
    Clth: 1d array
      the power spectrum to be made symmetric
    mode : string
      geometric or arithmetic mean
      if geo return C_l1l2 = sqrt( |Cl1 Cl2 |)
      if arithm return C_l1l2 = (Cl1 + Cl2)/2
    """

    if mode == "geo":
        return np.sqrt(np.abs(np.outer(Clth, Clth)))
    if mode == "arithm":
        return np.add.outer(Clth, Clth) / 2

def bin_mat(mat, binning_file, lmax, speclist=["TT"]):
    """Take a matrix and bin it Mbb'= Pbl Pb'l' Mll' with  Pbl =1/Nb sum_(l in b)

    Parameters
    ----------
    binning_file: data file
      a binning file with format bin low, bin high, bin mean
    lmax: int
      the maximum multipole to consider
    """

    bin_lo, bin_hi, bin_c, bin_size = pspy_utils.read_binning_file(binning_file, lmax)

    n_bins = len(bin_hi)
    n_spec = len(speclist)
    n_ell = int(mat.shape[0] / n_spec)


    coupling_b = np.zeros((n_spec * n_bins, n_spec * n_bins))

    for i, s1 in enumerate(speclist):
        for j, s2 in enumerate(speclist):

            block = mat[i * n_ell : (i + 1) * n_ell,  j * n_ell : (j + 1) * n_ell]
            binned_block = np.zeros((n_bins, n_bins))
            mcm_fortran.bin_mcm(block.T, bin_lo, bin_hi, bin_size, binned_block.T, 0)
            binned_block /= bin_size
            coupling_b[i * n_bins : (i + 1) * n_bins,  j * n_bins : (j + 1) * n_bins] = binned_block

    return coupling_b

def cov_spin0(Clth_dict, coupling_dict, binning_file, lmax, mbb_inv_ab, mbb_inv_cd, binned_mcm=True):
    """From the two point functions and the coupling kernel construct the spin0 analytical covariance matrix of <(C_ab- Clth)(C_cd-Clth)>

    Parameters
    ----------

    Clth_dict: dictionnary
      A dictionnary of theoretical power spectrum (auto and cross) for the different split combinaison ('TaTb' etc)
    coupling_dict: dictionnary
      a dictionnary containing the coupling kernel
    binning_file: data file
      a binning file with format bin low, bin high, bin mean
    lmax: int
      the maximum multipole to consider
    mbb_inv_ab: 2d array
      the inverse mode coupling matrix for the 'TaTb' power spectrum
    mbb_inv_cd: 2d array
      the inverse mode coupling matrix for the 'TcTd' power spectrum
    binned_mcm: boolean
      specify if the mode coupling matrices are binned or not

    """

    cov = symmetrize(Clth_dict["TaTc"]) * symmetrize(Clth_dict["TbTd"]) * coupling_dict["TaTcTbTd"]
    cov += symmetrize(Clth_dict["TaTd"]) * symmetrize(Clth_dict["TbTc"]) * coupling_dict["TaTdTbTc"]

    if binned_mcm == True:
        analytic_cov = bin_mat(cov, binning_file, lmax)
        analytic_cov = mbb_inv_ab @ analytic_cov @ mbb_inv_cd.T
    else:
        full_analytic_cov = mbb_inv_ab @ cov @ mbb_inv_cd.T
        analytic_cov = bin_mat(full_analytic_cov, binning_file, lmax)

    return analytic_cov

def cov_spin0and2(Clth_dict,
                  coupling_dict,
                  binning_file,
                  lmax,
                  mbb_inv_ab,
                  mbb_inv_cd,
                  binned_mcm=True,
                  cov_T_E_only=True,
                  dtype=np.float64,
                  old_way=False):

    """From the two point functions and the coupling kernel construct the T and E analytical covariance matrix of <(C_ab- Clth)(C_cd-Clth)>

    Parameters
    ----------

    Clth_dict: dictionnary
        A dictionnary of theoretical power spectrum (auto and cross) for the different split combinaison ('XaYb' etc)
    coupling_dict: dictionnary
        a dictionnary containing the coupling kernel
    binning_file: data file
        a binning file with format bin low, bin high, bin mean
    lmax: int
        the maximum multipole to consider
    mbb_inv_ab: 2d array
        the inverse mode coupling matrix for the 'XaYb' power spectrum
    mbb_inv_cd: 2d array
        the inverse mode coupling matrix for the 'XcYd' power spectrum
    binned_mcm: boolean
      specify if the mode coupling matrices are binned or not
    binned_mcm: boolean
      specify if the mode coupling matrices are binned or not
    cov_T_E_only: boolean
        if true don't do B
    """

    n_ell = Clth_dict["TaTb"].shape[0]

    if cov_T_E_only:
        speclist = ["TT", "TE", "ET", "EE"]
    else:
        speclist =  ["TT", "TE", "TB", "ET", "BT", "EE", "EB", "BE", "BB"]

    nspec = len(speclist)
    full_analytic_cov = np.zeros((nspec * n_ell, nspec * n_ell), dtype=dtype)

    for i, (W, X) in enumerate(speclist):
        for j, (Y, Z) in enumerate(speclist):
            if i > j : continue
            id0 = W + "a" + Y + "c"
            id1 = X + "b" + Z + "d"
            id2 = W + "a" + Z + "d"
            id3 = X + "b" + Y + "c"

            Cl0Cl1 = symmetrize(Clth_dict[id0]) * symmetrize(Clth_dict[id1])
            Cl2Cl3 = symmetrize(Clth_dict[id2]) * symmetrize(Clth_dict[id3])

            for field in ["E", "B"]:
                id0 = id0.replace(field, "P")
                id1 = id1.replace(field, "P")
                id2 = id2.replace(field, "P")
                id3 = id3.replace(field, "P")

            M = Cl0Cl1 * coupling_dict[id0 + id1]
            M += Cl2Cl3 * coupling_dict[id2 + id3]

            full_analytic_cov[i * n_ell:(i + 1) * n_ell, j * n_ell:(j + 1) * n_ell] = M

    full_analytic_cov = np.triu(full_analytic_cov) + np.tril(full_analytic_cov.T, -1)

    if old_way == True:
        mbb_inv_ab = extract_mbb(mbb_inv_ab, cov_T_E_only=cov_T_E_only, dtype=dtype)
        mbb_inv_cd = extract_mbb(mbb_inv_cd, cov_T_E_only=cov_T_E_only, dtype=dtype)
        if binned_mcm == True:
            analytic_cov = bin_mat(full_analytic_cov, binning_file, lmax, speclist=speclist)
            analytic_cov = mbb_inv_ab @ analytic_cov @ mbb_inv_cd.T
        else:
            full_analytic_cov = mbb_inv_ab @ full_analytic_cov @ mbb_inv_cd.T
            analytic_cov = bin_mat(full_analytic_cov, binning_file, lmax, speclist=speclist)
    else:
        slices, mbb_inv_ab_list = extract_mbb_list(mbb_inv_ab, cov_T_E_only=cov_T_E_only, dtype=dtype, transpose=False)
        slices, mbb_inv_cd_list = extract_mbb_list(mbb_inv_cd, cov_T_E_only=cov_T_E_only, dtype=dtype, transpose=True)
        if binned_mcm == True:
            analytic_cov = bin_mat(full_analytic_cov, binning_file, lmax, speclist=speclist)
            analytic_cov = block_diagonal_mult(slices, mbb_inv_ab_list, mbb_inv_cd_list, analytic_cov)
        else:
            full_analytic_cov = block_diagonal_mult(slices, mbb_inv_ab_list, mbb_inv_cd_list, full_analytic_cov)
            analytic_cov = bin_mat(full_analytic_cov, binning_file, lmax, speclist=speclist)

    return analytic_cov


def generalized_cov_spin0and2(coupling_dict,
                              id_element,
                              ns,
                              ps_all,
                              nl_all,
                              lmax,
                              binning_file,
                              mbb_inv_ab,
                              mbb_inv_cd,
                              binned_mcm=True,
                              return_full_cov=False,
                              cov_T_E_only=True,
                              dtype=np.float64,
                              old_way=False):

    """
    This routine deserves some explanation
    We want to compute the covariance between two power spectra
    C1 = Wa * Xb, C2 =  Yc * Zd
    Here W, X, Y, Z can be either T or E and a,b,c,d will be an index
    corresponding to the survey and array we consider so for example a = s17&pa5_150 or a = dr6&pa4_090
    The formula for the analytic covariance of C1, C2 is given by
    Cov( Wa * Xb,  Yc * Zd) = < Wa Yc> <Xb Zd>  + < Wa Zd> <Xb Yc> (this is just from the wick theorem)
    In practice we need to include the effect of the mask (so we have to introduce the coupling dict D)
    and we need to take into account that we use as spectra an average of cross power spectra, that is why we use the chi function
    (and what make it different from cov_spin0and2)
    Cov( Wa * Xb,  Yc * Zd) = D(Wa*Yc,Xb Zd) chi(Wa,Yc,Xb Zd) +  D(Wa*Zd,Xb*Yc) chi(Wa,Zd,Xb,Yc)

    Parameters
    ----------
    coupling_dict : dictionnary
        a dictionnary that countains the coupling terms arising from the window functions
    id_element : list
        a list of the form [a,b,c,d] where a = dr6_pa4_090, etc, this identify which pair of power spectrum we want the covariance of
    ns: dict
        this dictionnary contains the number of split we consider for each of the survey
    ps_all: dict
        this dict contains the theoretical best power spectra, convolve with the beam for example
        ps["dr6&pa5_150", "dr6&pa4_150", "TT"] = bl_dr6_pa5_150 * bl_dr6_pa4_150 * (Dl^{CMB}_TT + fg_TT)
    nl_all: dict
        this dict contains the estimated noise power spectra, note that it correspond to the noise power spectrum per split
        e.g nl["dr6&pa5_150", "dr6&pa4_150", "TT"]
    binning_file:
        a binning file with three columns bin low, bin high, bin mean
    mbb_inv_ab and mbb_inv_cd:
        the inverse mode coupling matrices corresponding to the C1 = Wa * Xb and C2 =  Yc * Zd power spectra
    binned_mcm: boolean
        specify if the mode coupling matrices are binned or not
    return_full_cov: boolean
        an option to return the lbyl cov (if binned_mcm=False)
        mostly used for debugging
    cov_T_E_only: boolean
        if true don't do B
    """

    na, nb, nc, nd = id_element

    n_ell = coupling_dict["TaTcTbTd"].shape[0]

    if cov_T_E_only:
        speclist = ["TT", "TE", "ET", "EE"]
    else:
        speclist =  ["TT", "TE", "TB", "ET", "BT", "EE", "EB", "BE", "BB"]

    nspec = len(speclist)
    full_analytic_cov = np.zeros((nspec * n_ell, nspec * n_ell), dtype=dtype)

    for i, (W, X) in enumerate(speclist):
        for j, (Y, Z) in enumerate(speclist):

            id0 = W + "a" + Y + "c"
            id1 = X + "b" + Z + "d"
            id2 = W + "a" + Z + "d"
            id3 = X + "b" + Y + "c"

            for field in ["E", "B"]:
                id0 = id0.replace(field, "P")
                id1 = id1.replace(field, "P")
                id2 = id2.replace(field, "P")
                id3 = id3.replace(field, "P")


            M = coupling_dict[id0 + id1] * chi(na, nc, nb, nd, ns, ps_all, nl_all, W + Y + X + Z)
            M += coupling_dict[id2 + id3] * chi(na, nd, nb, nc, ns, ps_all, nl_all, W + Z + X + Y)
            full_analytic_cov[i * n_ell: (i + 1) * n_ell, j * n_ell: (j + 1) * n_ell] = M

    if old_way == True:
        mbb_inv_ab = extract_mbb(mbb_inv_ab, cov_T_E_only=cov_T_E_only, dtype=dtype)
        mbb_inv_cd = extract_mbb(mbb_inv_cd, cov_T_E_only=cov_T_E_only, dtype=dtype)
        if binned_mcm == True:
            analytic_cov = bin_mat(full_analytic_cov, binning_file, lmax, speclist=speclist)
            analytic_cov = mbb_inv_ab @ analytic_cov @ mbb_inv_cd.T
        else:
            full_analytic_cov = mbb_inv_ab @ full_analytic_cov @ mbb_inv_cd.T
            analytic_cov = bin_mat(full_analytic_cov, binning_file, lmax, speclist=speclist)
    else:
        slices, mbb_inv_ab_list = extract_mbb_list(mbb_inv_ab, cov_T_E_only=cov_T_E_only, dtype=dtype, transpose=False)
        slices, mbb_inv_cd_list = extract_mbb_list(mbb_inv_cd, cov_T_E_only=cov_T_E_only, dtype=dtype, transpose=True)
        if binned_mcm == True:
            analytic_cov = bin_mat(full_analytic_cov, binning_file, lmax, speclist=speclist)
            analytic_cov = block_diagonal_mult(slices, mbb_inv_ab_list, mbb_inv_cd_list, analytic_cov)
        else:
            full_analytic_cov = block_diagonal_mult(slices, mbb_inv_ab_list, mbb_inv_cd_list, full_analytic_cov)
            analytic_cov = bin_mat(full_analytic_cov, binning_file, lmax, speclist=speclist)


    return analytic_cov


def covariance_element_beam(id_element,
                            ps_all,
                            norm_beam_cov,
                            binning_file,
                            lmax,
                            cov_T_E_only=True):
    """
    This routine compute the contribution from beam errors to the analytical covariance of the power spectra
    We want to compute the beam covariance between the two spectra
    C1 = Wa * Xb, C2 =  Yc * Zd
    Here W, X, Y, Z can be either T or E and a,b,c,d will be an index
    corresponding to the survey and array we consider so for example a = dr6&pa5_150 or a = dr6&pa4_090
    The formula for the analytic covariance of C1, C2 is given by
    let's denote the normalised beam covariance <BB>_ac = < delta B_a delta B_c >/np.outer(B_a, B_c)

    Cov(Wa * Xb,  Yc * Zd) = Dl^{WaXb} Dl^{YcZd} ( <BB>_ac + <BB>_ad + <BB>_bc + <BB>_bd )

    Parameters
    ----------
    id_element : list
        a list of the form [a,b,c,d] where a = dr6_pa4_090, etc, this identify which pair of power spectrum we want the covariance of
    ps_all: dict
        this dict contains the theoretical best power spectra, convolve with the beam for example
        ps["dr6&pa5_150", "dr6&pa4_150", "TT"] =  (Dl^{CMB}_TT + fg_TT)
    norm_beam_cov: dict
        this dict contains the normalized beam covariance for each survey and array
    binning_file: str
        a binning file with three columns bin low, bin high, bin mean
    lmax: int
        the maximum multipole to consider
    cov_T_E_only: boolean
        if true don't do B

    """
    na, nb, nc, nd = id_element

    sv_alpha, ar_alpha = na.split("&")
    sv_beta, ar_beta = nb.split("&")
    sv_gamma, ar_gamma = nc.split("&")
    sv_eta, ar_eta = nd.split("&")

    bin_lo, bin_hi, bin_c, bin_size = pspy_utils.read_binning_file(binning_file, lmax)
    nbins = len(bin_hi)

    if cov_T_E_only:
        speclist = ["TT", "TE", "ET", "EE"]
    else:
        speclist = ["TT", "TE", "TB", "ET", "BT", "EE", "EB", "BE", "BB"]

    nspec = len(speclist)
    analytic_cov_from_beam = np.zeros((nspec * nbins, nspec * nbins))

    M =  (delta2(na, nc) + delta2(na, nd)) * norm_beam_cov[sv_alpha, ar_alpha]
    M += (delta2(nb, nc) + delta2(nb, nd)) * norm_beam_cov[sv_beta, ar_beta]

    for i, spec1 in enumerate(speclist):
        for j, spec2 in enumerate(speclist):

            cov = M.copy()
            cov *=  np.outer(ps_all[na, nb, spec1], ps_all[nc, nd, spec2])

            analytic_cov_from_beam[i * nbins: (i + 1) * nbins, j * nbins: (j + 1) * nbins] = bin_mat(cov, binning_file, lmax)

    return analytic_cov_from_beam


def block_diagonal_mult(slices, mbb_inv_ab_list, mbb_inv_cd_list, analytic_cov):
    """Suggestion by adrien to do an operation of the type A M B, where A and B are block diagonal matrix

    Parameters
    ----------
    slices: list of tuple of integer
        give the min and max indices of each block
    mbb_inv_ab_list: list of 2d array
        list of the inverse of the mode coupling matrix
    mbb_inv_cd_list: list of 2d array
        list of the transpose of the inverse of the mode coupling matrix
    analytic_cov: 2d array
        analytic covariance matrix

    """
    nblocks = len(slices)

    for i in range(nblocks):
        for j in range(nblocks):

            min_i, max_i = slices[i]
            min_j, max_j = slices[j]

            analytic_cov[min_i: max_i, min_j: max_j] = mbb_inv_ab_list[i] @ analytic_cov[min_i: max_i, min_j: max_j] @ mbb_inv_cd_list[j]

    return analytic_cov

def extract_mbb_list(mbb_inv,
                     cov_T_E_only=True,
                     dtype=np.float64,
                     transpose=False):

    """extract a list of inverse mode coupling matrix, you can optionnaly choose the dtype, if you want only the TT-TE-ET-EE part,
    and if you want to transpose it

    Parameters
    ----------

    mbb_inv: dict of 2d arrays
      the inverse spin0 and 2 mode coupling matrix
    cov_T_E_only: boolean
        if true don't do B
    dtype: np dtype
        choose the type to save memory
    transpose: boolean
        wether to transpose it or not
    """


    nbins = mbb_inv["spin0xspin0"].shape[0]
    slices = []

    if cov_T_E_only == False:

        nblocks = 6
        for i in range(nblocks - 1):
            slices += [(i * nbins, (i + 1) * nbins)]
        slices += [(5 * nbins, 9 * nbins)] # the EE-EB-BE-BB block

        mbb_list = [mbb_inv["spin0xspin0"],
                    mbb_inv["spin0xspin2"],
                    mbb_inv["spin0xspin2"],
                    mbb_inv["spin2xspin0"],
                    mbb_inv["spin2xspin0"],
                    mbb_inv["spin2xspin2"]]
    else:

        nblocks = 4
        for i in range(nblocks):
            slices += [(i * nbins, (i + 1) * nbins)]

        mbb_list = [mbb_inv["spin0xspin0"],
                    mbb_inv["spin0xspin2"],
                    mbb_inv["spin2xspin0"],
                    mbb_inv["spin2xspin2"][0:nbins, 0:nbins]]

    for i in range(nblocks):
        if mbb_list[i].dtype != dtype:
            mbb_list[i] = mbb_list[i].astype(dtype)
        if transpose == True:
            mbb_list[i] = mbb_list[i].T

    return slices, mbb_list



def extract_mbb(mbb_inv, cov_T_E_only=True, dtype=np.float64):
    """The mode coupling marix is computed for T,E,B but for if cov_T_E_only=True we only construct analytical covariance matrix for T and E

    Parameters
    ----------

    mbb_inv: dict of 2d arrays
      the inverse spin0 and 2 mode coupling matrix
    cov_T_E_only: boolean
        if true don't do B
    """
    nbins = mbb_inv["spin0xspin0"].shape[0]
    if cov_T_E_only:
        mbb_inv_array = np.zeros((4*nbins, 4*nbins), dtype=dtype)
        # TT
        mbb_inv_array[0*nbins:1*nbins, 0*nbins:1*nbins] = mbb_inv["spin0xspin0"]
        # TE
        mbb_inv_array[1*nbins:2*nbins, 1*nbins:2*nbins] = mbb_inv["spin0xspin2"]
        # ET
        mbb_inv_array[2*nbins:3*nbins, 2*nbins:3*nbins] = mbb_inv["spin2xspin0"]
        # EE
        mbb_inv_array[3*nbins:4*nbins, 3*nbins:4*nbins] = mbb_inv["spin2xspin2"][0:nbins, 0:nbins]
    else:
        mbb_inv_array = np.zeros((9*nbins, 9*nbins), dtype=dtype)
        # TT
        mbb_inv_array[0*nbins:1*nbins, 0*nbins:1*nbins] = mbb_inv["spin0xspin0"]
        # TE
        mbb_inv_array[1*nbins:2*nbins, 1*nbins:2*nbins] = mbb_inv["spin0xspin2"]
        # TB
        mbb_inv_array[2*nbins:3*nbins, 2*nbins:3*nbins] = mbb_inv["spin0xspin2"]
        # ET
        mbb_inv_array[3*nbins:4*nbins, 3*nbins:4*nbins] = mbb_inv["spin2xspin0"]
        # BT
        mbb_inv_array[4*nbins:5*nbins, 4*nbins:5*nbins] = mbb_inv["spin2xspin0"]
        # EE-EB-BE-BB
        mbb_inv_array[5*nbins:9*nbins, 5*nbins:9*nbins] = mbb_inv["spin2xspin2"]

    return mbb_inv_array

def extract_EEEBBB_mbb(mbb_inv):
    """this routine extract the E and B part of the mode coupling matrix

    Parameters
    ----------

    mbb_inv: 2d array
        the inverse spin0 and 2 mode coupling matrix
    """

    return mbb_inv["spin2xspin2"]

def corr2cov(corr, var):
    """Go from correlation and variance to covariance matrix

    Parameters
    ----------
    corr: 2d array
      the correlation matrix
    var: 1d array
      vector of variance of the random variables
    """
    return corr * np.sqrt(var[:, None] * var[None, :])


def cov2corr(cov, remove_diag=False):
    """Go from covariance to correlation matrix, also setting the diagonal to zero

    Parameters
    ----------
    cov: 2d array
      the covariance matrix
    """

    d = np.sqrt(cov.diagonal())
    corr = ((cov.T/d).T)/d
    if remove_diag == True:
        corr -= np.identity(cov.shape[0])
    return corr

def selectblock(cov, spectra_order, n_bins, block="TTTT"):
    """Select a block in a spin0 and 2 covariance matrix

    Parameters
    ----------

    cov: 2d array
      the covariance matrix
    spectra_order: list of strings
      the arangement of the different block
    n_bins: int
      the number of bins for each block
    block: string
      the block you want to look at
    """

    if spectra_order == None:
        print ("cov mat of spin 0, no block selection needed")
        return
    else:
        blockindex = {}
        for c1,s1 in enumerate(spectra_order):
            for c2,s2 in enumerate(spectra_order):
                blockindex[s1 + s2] = [c1 * n_bins, c2 * n_bins]
    id1 = blockindex[block][0]
    id2 = blockindex[block][1]
    cov_select = cov[id1:id1 + n_bins, id2:id2 + n_bins]
    return cov_select

def get_sigma(cov, spectra_order, n_bins, spectrum):
    """get the error of the spectrum for the given cov mat

    Parameters
    ----------

    cov: 2d array
      the covariance matrix
    spectra_order: list of strings
      the arangement of the different block
    n_bins: int
      the number of bins for each block
    spectrum: string
      the spectrum we consider
    """
    cov_sub = selectblock(cov, spectra_order, n_bins, block=spectrum+spectrum)
    err = np.sqrt(cov_sub.diagonal())
    return err



def delta2(a, b):
    """Simple delta function
    """

    if a == b:
        return 1
    else:
        return 0

def delta3(a, b, c):
    """Delta function (3 variables)
    """

    if (a == b) & (b == c):
        return 1
    else:
        return 0

def delta4(a, b, c, d):
    """Delta function (4 variables)
    """

    if (a == b) & (b == c) & (c == d):
        return 1
    else:
        return 0

def f(a, b, c, d, ns):
    """f combination factor in the covariance computation
    """

    result = 1. * ns[a] * (ns[c] * ns[d] * delta2(a, b) - ns[c] * delta3(a, b, d) - ns[d] * delta3(a, b, c) + delta4(a, b, c, d))
    result /= (ns[c] * ns[d] * (ns[a] - delta2(a, c)) * (ns[b] - delta2(b, d)))
    return result

def g(a, b, c, d, ns):
    """g combination factor in the covariance computation
    """

    result = 1. * ns[a] * (ns[c] * delta2(a,b) * delta2(c, d) - delta4(a, b, c, d))
    result /= (ns[a] * ns[b] * (ns[c] - delta2(a, c)) * (ns[d] - delta2(b, d)))
    return result


def chi(alpha, gamma, beta, eta, ns, Dl, DNl, id="TTTT"):
    """doc not ready yet
    """

    sv_alpha, ar_alpha = alpha.split("&")
    sv_beta, ar_beta = beta.split("&")
    sv_gamma, ar_gamma = gamma.split("&")
    sv_eta, ar_eta = eta.split("&")

    AB = id[0] + id[1]
    CD = id[2] + id[3]
    chi = Dl[alpha, gamma, AB] * Dl[beta, eta, CD]
    chi += Dl[alpha, gamma, AB] * DNl[beta, eta, CD] * f(sv_beta, sv_eta, sv_alpha, sv_gamma, ns)
    chi += Dl[beta, eta, CD] * DNl[alpha, gamma, AB] * f(sv_alpha, sv_gamma, sv_beta, sv_eta, ns)
    chi += g(sv_alpha, sv_gamma, sv_beta, sv_eta, ns) * DNl[alpha, gamma, AB] * DNl[beta, eta, CD]

    chi= symmetrize(chi, mode="arithm")

    return chi


def plot_cov_matrix(mat, color_range=None, color="pwhite", file_name=None):
    """plot the covariance matrix at full resolution using pixell plotting routines

    Parameters
    ----------

    mat: 2d array
      the covariance matrix
    color_range: float
      the range of the plot
    color: pixell colormap
      the colormap for the plot (have to be pixell compatible)
    file_name: string
      file_name is the name of the png file that will be created, if None the plot
      will be displayed.
    """

    mat_plot = mat.copy()

    try:
        if color not in mpl.colormaps:
            colorize.mpl_setdefault(color)
    except KeyError:
        raise KeyError("Color name must be a pixell color map name {}!".format(
                        list(colorize.schemes.keys())))

    if color_range is None:
        max_range = np.maximum(np.max(mat_plot),np.abs(np.min(mat_plot)))
        color_range = "%s" % (max_range)

    # We need to revert the order of the array to make the plot it similar to matplotlib imshow

    mat_plot = mat_plot[::-1, ::-1]

    wcs = enmap.create_wcs(mat_plot.shape, proj="car")
    mat_plot = enmap.enmap(mat_plot,wcs)
    plots = enplot.get_plots(mat_plot,
                             color=color,
                             range=color_range,
                             colorbar=1,
                             grid=0)
    for plot in plots:
        if file_name is not None:
            enplot.write(file_name + ".png", plot)
        else:
            plot.img.show()


def mc_cov_from_spectra_list(spec_list_a, spec_list_b, spectra=None):
    """Return the montecarlo covariance of two spectra list estimated from simulations
    This routine is inefficient and need some more work

    Parameters
    ----------
    spec_list_a: first list of spectra (or list of dict if spectra is not None)
        a list of ps computed from simulation (each entry of the list is a ps)
    spec_list_b: second list of spectra (or list of dict if spectra is not None)
        a list of ps computed from simulation (each entry of the list is a ps)

    spectra: list of strings
        needed for spin0 and spin2 cross correlation, the arrangement of the spectra
    """

    if spectra is None:
        mc_cov = np.cov(spec_list_a, y=spec_list_b,  rowvar=False)
        mean_a = np.mean(spec_list_a, axis=0)
        mean_b = np.mean(spec_list_b, axis=0)

    else:
        vec_all_a, vec_all_b = [], []
        for spec_a, spec_b in zip(spec_list_a, spec_list_b):
            vec_a, vec_b = [], []
            for spec in spectra:
                vec_a = np.append(vec_a, spec_a[spec])
                vec_b = np.append(vec_b, spec_b[spec])
            vec_all_a +=  [vec_a]
            vec_all_b +=  [vec_b]

        mc_cov = np.cov(vec_all_a, y=vec_all_b, rowvar=False)

        vec_mean_a = np.mean(vec_all_a, axis=0)
        vec_mean_b = np.mean(vec_all_b, axis=0)

        n_bins = int(len(vec_mean_a)/len(spectra))
        mean_a = {}
        mean_b = {}
        for i, spec in enumerate(spectra):
            mean_a[spec] = vec_mean_a[i * n_bins : (i + 1) * n_bins ]
            mean_b[spec] = vec_mean_b[i * n_bins : (i + 1) * n_bins ]

    n_el = int(mc_cov.shape[0] / 2)
    return mean_a, mean_b, mc_cov[:n_el, n_el:]


def measure_white_noise_level(var, mask, dtype=np.float64):
    """take enmaps of map variance and mask, outputs white noise power spectrum amplitude
    Parameters
    ----------

    var: enmap
      variance map
    mask: enmap
      window map
    """
    buffer = mask.flatten().astype(dtype)  # save some memory by reusing one buffer
    buffer *= buffer        # ZL: np.sum not accurate enough, math.fsum used instead
    mask_tot = np.sum(buffer)  # sum(mask^2)
    buffer *= var.ravel()
    buffer *= var.pixsizemap().flatten()
    noise_tot = np.sum(buffer)
    return noise_tot / mask_tot


def masked_variances(survey_name, win, var):
    var_a, var_b, var_c, var_d = (
        win['Ta'].copy(), win['Tb'].copy(), win['Tc'].copy(), win['Td'].copy())
<<<<<<< HEAD
=======

>>>>>>> 55c0b9e8
    pixsizes = win['Ta'].data.pixsizemap()  # assuming they're the same footprint
    var_a.data *= np.sqrt(pixsizes * var['Ta'].data)
    var_b.data *= np.sqrt(pixsizes * var['Tb'].data)
    var_c.data *= np.sqrt(pixsizes * var['Tc'].data)
    var_d.data *= np.sqrt(pixsizes * var['Td'].data)
<<<<<<< HEAD
    return dict(zip(survey_name, (var_a, var_b, var_c, var_d)))



def _same_pol(a, b):  # i.e. 'Ta' and 'Tb'
    return a[0] == b[0]


def get_zero_map(template):
    c = template.copy()
    c.data *= 0
    return c

def _product_of_so_map(a, b):
    c = a.copy()
    c.data *= b.data
    return c

def make_weighted_variance_map(variance, window):
    var = window.copy()  # window^2 * variance * pixsize
    var.data *= window.data
    var.data *= window.data.pixsizemap() * variance.data
    return var


def organize_covmat_products(survey_id, survey_names, weighted_variances, windows):
    survey = dict(zip(survey_id, survey_names))
    zero_map = get_zero_map(weighted_variances[survey_id[0]])
    win = lambda a, b : _product_of_so_map(windows[a], windows[b])
    var = lambda a, b : weighted_variances[a] if (
        _same_pol(a, b) and survey[a] == survey[b]) else zero_map
    return win, var


def generate_aniso_couplings_TTTT(survey_id, surveys, windows, weighted_var, lmax, niter=0):
    i, j, p, q = survey_id
    win, var = organize_covmat_products(survey_id, surveys, weighted_var, windows)
    coupling = lambda m1, m2 : so_mcm.coupling_block("00", win1=m1, win2=m2, 
                                                      lmax=lmax, niter=niter)  / (4 * np.pi)
    return [
        coupling(win(i, p), win(j, q)),
        coupling(win(i, q), win(j, p)),
        coupling(win(i, p), var(j, q)),
        coupling(win(j, q), var(i, p)),
        coupling(win(i, q), var(j, p)),
        coupling(win(j, p), var(i, q)),
        coupling(var(i, p), var(j, q)),
        coupling(var(i, q), var(j, p))]


def generate_aniso_couplings_EEEE(survey_id, surveys, windows, weighted_var, lmax, niter=0):
    i, j, p, q = survey_id
    win, var = organize_covmat_products(survey_id, surveys, weighted_var, windows)
    coupling = lambda m1, m2 : so_mcm.coupling_block("++", win1=m1, win2=m2, 
                                                      lmax=lmax, niter=niter)  / (4 * np.pi)
    return [
        coupling(win(i, p), win(j, q)),
        coupling(win(i, q), win(j, p)),
        coupling(win(i, p), var(j, q)),
        coupling(win(j, q), var(i, p)),
        coupling(win(i, q), var(j, p)),
        coupling(win(j, p), var(i, q)),
        coupling(var(i, p), var(j, q)),
        coupling(var(i, q), var(j, p))]


# for TTTT, EEEE
def coupled_cov_aniso_same_pol(survey_id, Clth, Rl, couplings):
    i, j, p, q = survey_id
    geom = lambda cl : symmetrize(cl, mode="geo")
    cov =  geom(Clth[i+p]) * geom(Clth[j+q]) * couplings[0]
    cov += geom(Clth[i+q]) * geom(Clth[j+p]) * couplings[1]
    cov += geom(Rl[j]) * geom(Rl[q]) * geom(Clth[i+p]) * couplings[2]
    cov += geom(Rl[i]) * geom(Rl[p]) * geom(Clth[j+q]) * couplings[3]
    cov += geom(Rl[j]) * geom(Rl[p]) * geom(Clth[i+q]) * couplings[4]
    cov += geom(Rl[i]) * geom(Rl[q]) * geom(Clth[j+p]) * couplings[5]
    cov += geom(Rl[i]) * geom(Rl[j]) * geom(Rl[p]) * geom(Rl[q]) * couplings[6]
    cov += geom(Rl[i]) * geom(Rl[j]) * geom(Rl[p]) * geom(Rl[q]) * couplings[7]
    return cov


def generate_aniso_couplings_TETE(survey_id, surveys, windows, weighted_var, lmax, niter=0):
    i, j, p, q = survey_id
    win, var = organize_covmat_products(survey_id, surveys, weighted_var, windows)
    coupling_TT = lambda m1, m2 : so_mcm.coupling_block("00", win1=m1, win2=m2, 
                                                      lmax=lmax, niter=niter)  / (4 * np.pi)
    coupling_TE = lambda m1, m2 : so_mcm.coupling_block("02", win1=m1, win2=m2, 
                                                      lmax=lmax, niter=niter)  / (4 * np.pi)
    return [
        coupling_TE(win(i, p), win(j, q)),
        coupling_TT(win(i, q), win(j, p)),
        coupling_TE(win(i, p), var(j, q)),
        coupling_TE(win(j, q), var(i, p)),
        coupling_TE(var(i, p), var(j, q))]


def arith(cl_a, cl_b): 
    A = (np.repeat(cl_a[:,np.newaxis], len(cl_a), 1) * 
        np.repeat(cl_b[np.newaxis,:], len(cl_b), 0))
    return A

# for TETE
def coupled_cov_aniso_TETE(survey_id, Clth, Rl, couplings):
    i, j, p, q = survey_id
=======

    zero_var = win['Ta'].copy()
    zero_var.data *= 0

    # allows indexing with the delta function
    v_a = (zero_var, var_a)
    v_b = (zero_var, var_b)
    v_c = (zero_var, var_c)
    v_d = (zero_var, var_d)

    coupling_1 = cov_coupling_spin0(
        {'Ta': win['Ta'],
        'Tb': win['Tb'],
        'Tc': win['Tc'],
        'Td': win['Td']},
        lmax, niter)['TaTcTbTd']

    coupling_2 = cov_coupling_spin0(
        {'Ta': win['Ta'],
        'Tb': win['Tb'],
        'Tc': win['Tc'],
        'Td': win['Td']},
        lmax, niter)['TaTdTbTc']

    coupling_3 = cov_coupling_spin0(
        {'Ta': win['Ta'],
        'Tb': v_b[delta2(id2name['Tb'], id2name['Td'])],
        'Tc': win['Tc'],
        'Td': v_d[delta2(id2name['Tb'], id2name['Td'])]},
        lmax, niter)['TaTcTbTd']

    coupling_4 = cov_coupling_spin0(
        {'Ta': v_a[delta2(id2name['Ta'], id2name['Tc'])],
        'Tb': win['Tb'],
        'Tc': v_c[delta2(id2name['Ta'], id2name['Tc'])],
        'Td': win['Td']},
        lmax, niter)['TaTcTbTd']

    coupling_5 = cov_coupling_spin0(
        {'Ta': win['Ta'],
        'Tb': v_a[delta2(id2name['Tb'], id2name['Tc'])],
        'Tc': v_c[delta2(id2name['Tb'], id2name['Tc'])],
        'Td': win['Td']},
        lmax, niter)['TaTdTbTc']

    coupling_6 = cov_coupling_spin0(
        {'Ta': v_a[delta2(id2name['Ta'], id2name['Td'])],
        'Tb': win['Tb'],
        'Tc': win['Tc'],
        'Td': v_d[delta2(id2name['Ta'], id2name['Td'])]},
        lmax, niter)['TaTdTbTc']

    coupling_7 = cov_coupling_spin0(
        {'Ta': v_a[delta2(id2name['Ta'], id2name['Tc'])],
        'Tb': v_b[delta2(id2name['Tb'], id2name['Td'])],
        'Tc': v_c[delta2(id2name['Ta'], id2name['Tc'])],
        'Td': v_d[delta2(id2name['Tb'], id2name['Td'])]},
        lmax, niter)['TaTcTbTd']

    coupling_8 = cov_coupling_spin0(
        {'Ta': v_a[delta2(id2name['Ta'], id2name['Td'])],
        'Tb': v_b[delta2(id2name['Tb'], id2name['Tc'])],
        'Tc': v_c[delta2(id2name['Tb'], id2name['Tc'])],
        'Td': v_d[delta2(id2name['Ta'], id2name['Td'])]},
        lmax, niter)['TaTcTbTd']

    return [coupling_1, coupling_2, coupling_3, coupling_4,
            coupling_5, coupling_6, coupling_7, coupling_8]


def cov_spin0_aniso1(Clth, Rl, couplings, binning_file, lmax,
                     mbb_inv_ab, mbb_inv_cd, binned_mcm=True):
    """Estimate the analytic covariance in the case of anisotropic noise pixel variance,
       using the theoretical Cls, the ratios of noise to white noise power spectra, the
       coupling matrices estimated from the masks and variance maps, and the mode-coupling
       matrices.

    Parameters
    ----------

    Clth: dictionary
      A dictionary of theoretical power spectrum (auto and cross) for the different split
      combinations ('TaTb' etc)
    Rl: dictionary
      a dictionary containing the ratios of noise power spectra to white noise
    couplings: list of arrays
      a list containing the eight coupling matrices involved in this covariance
    binning_file: data file
      a binning file with format bin low, bin high, bin mean
    lmax: int
      the maximum multipole to consider
    mbb_inv_ab: 2d array
      the inverse mode coupling matrix for the 'TaTb' power spectrum
    mbb_inv_cd: 2d array
      the inverse mode coupling matrix for the 'TcTd' power spectrum
    binned_mcm: boolean
      specify if the mode coupling matrices are binned or not

    """

>>>>>>> 55c0b9e8
    geom = lambda cl : symmetrize(cl, mode="geo")
    cov =  geom(Clth[i+p]) * geom(Clth[j+q]) * couplings[0]
    cov += 0.5 * (np.outer(Clth[i+q], Clth[j+p]) + np.outer(Clth[j+p], Clth[i+q])) * couplings[1]
    cov += geom(Rl[j]) * geom(Rl[q]) * geom(Clth[i+p]) * couplings[2]
    cov += geom(Rl[i]) * geom(Rl[p]) * geom(Clth[j+q]) * couplings[3]
    cov += geom(Rl[i]) * geom(Rl[j]) * geom(Rl[p]) * geom(Rl[q]) * couplings[4]
    return cov


<<<<<<< HEAD
def coupled_cov_aniso_TTTE(survey_id, Clth, Rl, couplings):
    i, j, p, q = survey_id
    geom = lambda cl : symmetrize(cl, mode="geo")
    arit = lambda cl : symmetrize(cl, mode="arithm")
    cov =  geom(Clth[i+p]) * arit(Clth[j+q]) * couplings[0]
    cov += geom(Clth[j+p]) * arit(Clth[i+q]) * couplings[1]
    cov += geom(Rl[i]) * geom(Rl[p]) * arit(Clth[j+q]) * couplings[2]
    cov += geom(Rl[j]) * geom(Rl[p]) * arit(Clth[i+q]) * couplings[3]
    return cov


def generate_aniso_couplings_TTTE(survey_id, surveys, windows, weighted_var, lmax, niter=0):
    i, j, p, q = survey_id
    win, var = organize_covmat_products(survey_id, surveys, weighted_var, windows)
    coupling_TT = lambda m1, m2 : so_mcm.coupling_block("00", win1=m1, win2=m2, 
                                                         lmax=lmax, niter=niter)  / (4 * np.pi)
    return [
        coupling_TT(win(i, p), win(j, q)),
        coupling_TT(win(i, q), win(j, p)),
        coupling_TT(win(j, q), var(i, p)),
        coupling_TT(win(i, q), var(j, p))
    ]


def coupled_cov_aniso_TTEE(survey_id, Clth, Rl, couplings):
    i, j, p, q = survey_id
    cov =  0.5 * (np.outer(Clth[i+p], Clth[j+q]) + np.outer(Clth[j+q], Clth[i+p])) * couplings[0]
    cov += 0.5 * (np.outer(Clth[i+q], Clth[j+p]) + np.outer(Clth[j+p], Clth[i+q])) * couplings[1]
    return cov


def generate_aniso_couplings_TTEE(survey_id, surveys, windows, weighted_var, lmax, niter=0):
    i, j, p, q = survey_id
    win, var = organize_covmat_products(survey_id, surveys, weighted_var, windows)
    coupling_TT = lambda m1, m2 : so_mcm.coupling_block("00", win1=m1, win2=m2, 
                                                         lmax=lmax, niter=niter)  / (4 * np.pi)
    return [
        coupling_TT(win(i, p), win(j, q)),
        coupling_TT(win(i, q), win(j, p))
    ]


def coupled_cov_aniso_TEEE(survey_id, Clth, Rl, couplings):
    i, j, p, q = survey_id
    geom = lambda cl : symmetrize(cl, mode="geo")
    arit = lambda cl : symmetrize(cl, mode="arithm")
    cov =  geom(Clth[j+q]) * arit(Clth[i+p]) * couplings[0]
    cov += geom(Clth[j+p]) * arit(Clth[i+q]) * couplings[1]
    cov += geom(Rl[j]) * geom(Rl[q]) * arit(Clth[i+p]) * couplings[2]
    cov += geom(Rl[j]) * geom(Rl[p]) * arit(Clth[i+q]) * couplings[3]
    return cov


def generate_aniso_couplings_TEEE(survey_id, surveys, windows, weighted_var, lmax, niter=0):
    i, j, p, q = survey_id
    win, var = organize_covmat_products(survey_id, surveys, weighted_var, windows)
    coupling_EE = lambda m1, m2 : so_mcm.coupling_block("++", win1=m1, win2=m2, 
                                                         lmax=lmax, niter=niter)  / (4 * np.pi)
    return [
        coupling_EE(win(i, p), win(j, q)),
        coupling_EE(win(i, q), win(j, p)),
        coupling_EE(win(i, p), var(j, q)),
        coupling_EE(win(i, q), var(j, p))
    ]


# todo: need to check arithmetic mean routine


# def generate_aniso_couplings_TTTE(survey_id, surveys, windows, weighted_var, lmax, niter=0):
#     i, j, p, q = survey_id
#     win, var = organize_covmat_products(survey_id, surveys, weighted_var, windows)
#     coupling = lambda prod1, prod2 : so_mcm.mcm_and_bbl_spin0and2(
#         prod1, "", lmax, niter, "Cl", prod2, return_coupling_only=True)[3,:,:] / (4 * np.pi)
#     return [
#         coupling(win(i, p), win(j, q)),
#         coupling(win(i, q), win(j, p)),
#         coupling(win(j, q), var(i, p)),
#         coupling(win(i, q), var(j, p))]

# def generate_aniso_couplings_TTEE(survey_id, surveys, windows, weighted_var, lmax, niter=0):
#     i, j, p, q = survey_id
#     win, var = organize_covmat_products(survey_id, surveys, weighted_var, windows)
#     coupling = lambda prod1, prod2 : so_mcm.mcm_and_bbl_spin0and2(
#         prod1, "", lmax, niter, "Cl", prod2, return_coupling_only=True)[3,:,:] / (4 * np.pi)
#     return [
#         coupling(win(i, p), win(j, q)),
#         coupling(win(i, q), win(j, p))]
=======
    if binned_mcm == True:
        analytic_cov = bin_mat(cov, binning_file, lmax)
        analytic_cov = mbb_inv_ab @ analytic_cov @ mbb_inv_cd.T
    else:
        full_analytic_cov = mbb_inv_ab @ cov @ mbb_inv_cd.T
        analytic_cov = bin_mat(full_analytic_cov, binning_file, lmax)

    return cov
>>>>>>> 55c0b9e8
<|MERGE_RESOLUTION|>--- conflicted
+++ resolved
@@ -1089,16 +1089,11 @@
 def masked_variances(survey_name, win, var):
     var_a, var_b, var_c, var_d = (
         win['Ta'].copy(), win['Tb'].copy(), win['Tc'].copy(), win['Td'].copy())
-<<<<<<< HEAD
-=======
-
->>>>>>> 55c0b9e8
     pixsizes = win['Ta'].data.pixsizemap()  # assuming they're the same footprint
     var_a.data *= np.sqrt(pixsizes * var['Ta'].data)
     var_b.data *= np.sqrt(pixsizes * var['Tb'].data)
     var_c.data *= np.sqrt(pixsizes * var['Tc'].data)
     var_d.data *= np.sqrt(pixsizes * var['Td'].data)
-<<<<<<< HEAD
     return dict(zip(survey_name, (var_a, var_b, var_c, var_d)))
 
 
@@ -1203,108 +1198,6 @@
 # for TETE
 def coupled_cov_aniso_TETE(survey_id, Clth, Rl, couplings):
     i, j, p, q = survey_id
-=======
-
-    zero_var = win['Ta'].copy()
-    zero_var.data *= 0
-
-    # allows indexing with the delta function
-    v_a = (zero_var, var_a)
-    v_b = (zero_var, var_b)
-    v_c = (zero_var, var_c)
-    v_d = (zero_var, var_d)
-
-    coupling_1 = cov_coupling_spin0(
-        {'Ta': win['Ta'],
-        'Tb': win['Tb'],
-        'Tc': win['Tc'],
-        'Td': win['Td']},
-        lmax, niter)['TaTcTbTd']
-
-    coupling_2 = cov_coupling_spin0(
-        {'Ta': win['Ta'],
-        'Tb': win['Tb'],
-        'Tc': win['Tc'],
-        'Td': win['Td']},
-        lmax, niter)['TaTdTbTc']
-
-    coupling_3 = cov_coupling_spin0(
-        {'Ta': win['Ta'],
-        'Tb': v_b[delta2(id2name['Tb'], id2name['Td'])],
-        'Tc': win['Tc'],
-        'Td': v_d[delta2(id2name['Tb'], id2name['Td'])]},
-        lmax, niter)['TaTcTbTd']
-
-    coupling_4 = cov_coupling_spin0(
-        {'Ta': v_a[delta2(id2name['Ta'], id2name['Tc'])],
-        'Tb': win['Tb'],
-        'Tc': v_c[delta2(id2name['Ta'], id2name['Tc'])],
-        'Td': win['Td']},
-        lmax, niter)['TaTcTbTd']
-
-    coupling_5 = cov_coupling_spin0(
-        {'Ta': win['Ta'],
-        'Tb': v_a[delta2(id2name['Tb'], id2name['Tc'])],
-        'Tc': v_c[delta2(id2name['Tb'], id2name['Tc'])],
-        'Td': win['Td']},
-        lmax, niter)['TaTdTbTc']
-
-    coupling_6 = cov_coupling_spin0(
-        {'Ta': v_a[delta2(id2name['Ta'], id2name['Td'])],
-        'Tb': win['Tb'],
-        'Tc': win['Tc'],
-        'Td': v_d[delta2(id2name['Ta'], id2name['Td'])]},
-        lmax, niter)['TaTdTbTc']
-
-    coupling_7 = cov_coupling_spin0(
-        {'Ta': v_a[delta2(id2name['Ta'], id2name['Tc'])],
-        'Tb': v_b[delta2(id2name['Tb'], id2name['Td'])],
-        'Tc': v_c[delta2(id2name['Ta'], id2name['Tc'])],
-        'Td': v_d[delta2(id2name['Tb'], id2name['Td'])]},
-        lmax, niter)['TaTcTbTd']
-
-    coupling_8 = cov_coupling_spin0(
-        {'Ta': v_a[delta2(id2name['Ta'], id2name['Td'])],
-        'Tb': v_b[delta2(id2name['Tb'], id2name['Tc'])],
-        'Tc': v_c[delta2(id2name['Tb'], id2name['Tc'])],
-        'Td': v_d[delta2(id2name['Ta'], id2name['Td'])]},
-        lmax, niter)['TaTcTbTd']
-
-    return [coupling_1, coupling_2, coupling_3, coupling_4,
-            coupling_5, coupling_6, coupling_7, coupling_8]
-
-
-def cov_spin0_aniso1(Clth, Rl, couplings, binning_file, lmax,
-                     mbb_inv_ab, mbb_inv_cd, binned_mcm=True):
-    """Estimate the analytic covariance in the case of anisotropic noise pixel variance,
-       using the theoretical Cls, the ratios of noise to white noise power spectra, the
-       coupling matrices estimated from the masks and variance maps, and the mode-coupling
-       matrices.
-
-    Parameters
-    ----------
-
-    Clth: dictionary
-      A dictionary of theoretical power spectrum (auto and cross) for the different split
-      combinations ('TaTb' etc)
-    Rl: dictionary
-      a dictionary containing the ratios of noise power spectra to white noise
-    couplings: list of arrays
-      a list containing the eight coupling matrices involved in this covariance
-    binning_file: data file
-      a binning file with format bin low, bin high, bin mean
-    lmax: int
-      the maximum multipole to consider
-    mbb_inv_ab: 2d array
-      the inverse mode coupling matrix for the 'TaTb' power spectrum
-    mbb_inv_cd: 2d array
-      the inverse mode coupling matrix for the 'TcTd' power spectrum
-    binned_mcm: boolean
-      specify if the mode coupling matrices are binned or not
-
-    """
-
->>>>>>> 55c0b9e8
     geom = lambda cl : symmetrize(cl, mode="geo")
     cov =  geom(Clth[i+p]) * geom(Clth[j+q]) * couplings[0]
     cov += 0.5 * (np.outer(Clth[i+q], Clth[j+p]) + np.outer(Clth[j+p], Clth[i+q])) * couplings[1]
@@ -1314,7 +1207,6 @@
     return cov
 
 
-<<<<<<< HEAD
 def coupled_cov_aniso_TTTE(survey_id, Clth, Rl, couplings):
     i, j, p, q = survey_id
     geom = lambda cl : symmetrize(cl, mode="geo")
@@ -1403,13 +1295,3 @@
 #     return [
 #         coupling(win(i, p), win(j, q)),
 #         coupling(win(i, q), win(j, p))]
-=======
-    if binned_mcm == True:
-        analytic_cov = bin_mat(cov, binning_file, lmax)
-        analytic_cov = mbb_inv_ab @ analytic_cov @ mbb_inv_cd.T
-    else:
-        full_analytic_cov = mbb_inv_ab @ cov @ mbb_inv_cd.T
-        analytic_cov = bin_mat(full_analytic_cov, binning_file, lmax)
-
-    return cov
->>>>>>> 55c0b9e8
